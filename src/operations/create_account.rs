--- conflicted
+++ resolved
@@ -127,12 +127,8 @@
 mod tests {
     use crate::amount::Amount;
     use crate::network::Network;
-<<<<<<< HEAD
+    use crate::operations::tests::*;
     use crate::operations::*;
-=======
-    use crate::operations::tests::*;
-    use crate::operations::Operation;
->>>>>>> 9d60c55b
     use crate::transaction::{Transaction, TransactionEnvelope, MIN_BASE_FEE};
     use crate::xdr::{XDRDeserialize, XDRSerialize};
     use std::str::FromStr;
@@ -155,12 +151,8 @@
             .add_operation(op)
             .into_transaction()
             .unwrap();
-<<<<<<< HEAD
-        tx.sign(&kp, &Network::new_test()).unwrap();
+        tx.sign(&kp.as_ref(), &Network::new_test()).unwrap();
 
-=======
-        tx.sign(&kp.as_ref(), &Network::new_test()).unwrap();
->>>>>>> 9d60c55b
         let envelope = tx.to_envelope();
         let xdr = envelope.xdr_base64().unwrap();
         let expected = "AAAAAgAAAADg3G3hclysZlFitS+s5zWyiiJD5B0STWy5LXCj6i5yxQAAAGQADKI/AAAAAwAAAAAAAAAAAAAAAQAAAAAAAAAAAAAAACXK8doPx27P6IReQlRRuweSSUiUfjqgyswxiu3Sh2R+AAAAAAdU1MAAAAAAAAAAAeoucsUAAABA0LiVS5BXQiPx/ZkMiJ55RngpeurtEgOrqbzAy99ZGnLUh68uiBejtKJdJPlw4XmVP/kojrA6nLI00zXhUiI7AQ==";
